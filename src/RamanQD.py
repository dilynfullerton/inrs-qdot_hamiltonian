--- conflicted
+++ resolved
@@ -5,13 +5,8 @@
 import numpy as np
 import itertools as it
 from scipy import integrate as integ
-<<<<<<< HEAD
 from scipy import optimize as opt
 from HamiltonianQD import J, K
-=======
-from HamiltonianQD import J, K, Y_lm
-import qutip as qt
->>>>>>> 9f4d5105
 
 
 def _lc_tensor(a, b, c):
@@ -222,7 +217,6 @@
         self.beta_1 = 0  # TODO
         self.r_0 = 0  # TODO
 
-<<<<<<< HEAD
     def cross_section(self, omega_s):
         return sum(
             (self._cross_section(omega_s=omega_s, p=p) for p in range(4)), 0)
@@ -438,116 +432,6 @@
 
     def T(self, l, na, nb, j, nu=1/2):
         return self.I(lf=l, nf=nb, li=l, ni=na, j=j, nu=nu)
-=======
-    def matelt_Hjl(self, bra, ket, j, omega_l, e_l):
-        return self._get_matelt(
-            j=j,
-            H=self.get_Hj(
-                j=j,
-                mu_i=self._mu(j=j),  # TODO
-                omega_i=omega_l, e_i=e_l),
-            bra=bra, ket=ket
-        )
-
-    def matelt_Hjs(self, bra, ket, j, omega_s, e_s):
-        return self._get_matelt(
-            j=j,
-            H=self.get_Hj(
-                j=j,
-                mu_i=self._mu(j=j),  # TODO
-                omega_i=omega_s, e_i=e_s),
-            bra=bra, ket=ket
-        )
-
-    def get_wavefunction(self, j, state, d_r=0):
-        l, m, n = self.get_numbers(state=state, j=j)
-        r0 = self.r_0
-        Ylm = Y_lm(l=l, m=m)
-        x = self.x(l=l, n=n, j=j)
-        y = self.y(l=l, n=n, j=j)
-        Aln = self.A(l=l, n=n, j=j)
-        Bln = self.B(l=l, n=n, j=j)
-
-        def psifn(r, theta, phi):
-            ylm = Ylm(theta=theta, phi=phi)
-            uj = self.u_j(j)(r=r)
-            duj = self.u_j(j)(r=r, d_r=1)
-            J0 = J(l=l+1/2)(z=x*r/r0)
-            dJ0 = J(l=l+1/2, d=1)(z=x*r/r0)
-            K0 = K(l=l+1/2)(z=y*r/r0)
-            dK0 = K(l=l+1/2, d=1)(z=y*r/r0)
-            if r <= r0:
-                t1 = Aln * J0
-                t3 = Aln * x * dJ0
-            else:
-                t1 = Bln * K0
-                t3 = Bln * y * dK0
-            if d_r == 0:  # No derivative
-                t0 = ylm * uj / np.sqrt(r)
-                return t0 * t1
-            elif d_r == 1:  # One derivative
-                t0 = ylm * (duj - uj / 2 / r**2) / np.sqrt(r)
-                t2 = ylm * uj / np.sqrt(r) / r0
-                return t0 * t1 + t2 * t3
-            else:
-                return 0  # TODO
-        return psifn
-
-    def get_Hj(self, j, mu_i, omega_i, e_i):
-        def hj(state, r, theta, phi):
-            t0 = abs(self._const.e) / mu_i * np.sqrt(2*np.pi/self.V/omega_i)
-            r_unit = basis_spherical(theta=theta, phi=phi)[:, 0]
-            dr_psi = self.get_wavefunction(j=j, state=state, d_r=1)
-            t1 = np.dot(e_i, r_unit) * dr_psi
-            t2 = 1j/r
-            t3 = 0
-            for a, b, c in it.permutations(range(3), r=3):
-                eps = _lc_tensor(a, b, c)
-                wf = self.get_wavefunction(j=j, state=self._L(c)(state))
-                t3 += (
-                    eps * omega_i[a] * r_unit[b] * wf(r=r, theta=theta, phi=phi)
-                )
-            return t0 * (t1 + t2 * t3)
-        return hj
-
-    def _get_matelt(self, j, H, bra, ket):
-        psi = self.get_wavefunction(j, state=bra)
-
-        def intfn(r, theta, phi):
-            return r * np.sin(theta) * (
-                np.conj(psi(r=r, theta=theta, phi=phi)) *
-                H(state=ket, r=r, theta=theta, phi=phi)
-            )
-        return integ.nquad(
-            func=intfn, ranges=[(0, np.inf), (0, np.pi), (0, 2*np.pi)]
-        )[0]
-
-    def _L(self, i):
-        def lfun(state):
-            return 0  # TODO
-        return lfun
-
-    def x(self, l, n, j):
-        return 0  # TODO
-
-    def y(self, l, n, j):
-        return 0  # TODO
-
-    def u_j(self, r):
-        def ufn(r):
-            return 1  # TODO
-        return ufn
-
-    def _mu(self, j):
-        """Effective mass
-            j=0 : Surrounding medium
-            j=1 : Electron
-            j=2 : Hole
-        :param j: Labeling described above
-        :return: The effective mass of the medium, electron, or hole
-        """
-        return 0  # TODO
->>>>>>> 9f4d5105
 
     def _Jl_Kl(self, l, n, j):
         l = l+1/2
